from __future__ import annotations

from collections import defaultdict, deque
<<<<<<< HEAD
from typing import (
    Any,
    Callable,
    Dict,
    List,
    Literal,
    Optional,
    Set,
    Tuple,
    Type,
    overload,
)
=======
from typing import Any, Dict, List, Literal, Optional, Set, Tuple, Type, overload
>>>>>>> 1caac2f1

from pydantic import BaseModel, ConfigDict, Field, model_validator

from cashier.graph.edge_schema import Edge, EdgeSchema, FwdSkipType
from cashier.graph.node_schema import Direction, Node, NodeSchema


def _get_next_id() -> int:
    if not hasattr(_get_next_id, "counter"):
        _get_next_id.counter = 0
    _get_next_id.counter += 1
    return _get_next_id.counter


class GraphSchema(BaseModel):
    model_config = ConfigDict(arbitrary_types_allowed=True)

    id: Optional[int] = Field(default_factory=_get_next_id)
    output_schema: Type[BaseModel]
    description: str
    start_node_schema: NodeSchema
    last_node_schema: NodeSchema
    last_node_success_fn: Callable
    edge_schemas: List[EdgeSchema]
    node_schemas: List[NodeSchema]
<<<<<<< HEAD
    final_fn_name: Optional[str] = None
=======
    state_schema: Type[BaseModel]
>>>>>>> 1caac2f1

    @model_validator(mode="after")
    def init_computed_fields(self) -> GraphSchema:
        self._node_schema_id_to_node_schema = {
            node_schema.id: node_schema for node_schema in self.node_schemas
        }
        self._edge_schema_id_to_edge_schema = {
            edge_schema.id: edge_schema for edge_schema in self.edge_schemas
        }
        self._from_node_schema_id_to_edge_schema = defaultdict(list)
        for edge_schema in self.edge_schemas:
            self._from_node_schema_id_to_edge_schema[
                edge_schema.from_node_schema.id
            ].append(edge_schema)

        return self

    @property
    def node_schema_id_to_node_schema(self) -> Dict[int, NodeSchema]:
        return self._node_schema_id_to_node_schema

    @property
    def edge_schema_id_to_edge_schema(self) -> Dict[int, EdgeSchema]:
        return self._edge_schema_id_to_edge_schema

    @property
    def from_node_schema_id_to_edge_schema(self) -> Dict[int, List[EdgeSchema]]:
        return self._from_node_schema_id_to_edge_schema


class Graph(BaseModel):
    model_config = ConfigDict(arbitrary_types_allowed=True)

    graph_schema: GraphSchema
    edge_schema_id_to_edges: Dict[int, List[Edge]] = Field(
        default_factory=lambda: defaultdict(list)
    )
    from_node_schema_id_to_last_edge_schema_id: Dict[int, int] = Field(
        default_factory=lambda: defaultdict(lambda: None)
    )
    edge_schema_id_to_from_node: Dict[int, Node] = Field(default_factory=dict)
    state: BaseModel

    def __init__(self, **kwargs):
        if "state" not in kwargs:
            kwargs["state"] = kwargs["graph_schema"].state_schema()
        else:
            raise ValueError("state must not be provided")
        super().__init__(**kwargs)

    def add_fwd_edge(self, from_node: Node, to_node: Node, edge_schema_id: int) -> None:
        self.edge_schema_id_to_edges[edge_schema_id].append(Edge(from_node, to_node))
        self.from_node_schema_id_to_last_edge_schema_id[from_node.schema.id] = (
            edge_schema_id
        )
        self.edge_schema_id_to_from_node[edge_schema_id] = from_node

    @overload
    def get_edge_by_edge_schema_id(  # noqa: E704
        self, edge_schema_id: int, idx: int = -1, raise_if_none: Literal[True] = True
    ) -> Edge: ...

    @overload
    def get_edge_by_edge_schema_id(  # noqa: E704
        self, edge_schema_id: int, idx: int = -1, raise_if_none: Literal[False] = False
    ) -> Optional[Edge]: ...

    def get_edge_by_edge_schema_id(
        self, edge_schema_id: int, idx: int = -1, raise_if_none: bool = True
    ) -> Optional[Edge]:
        edge = (
            self.edge_schema_id_to_edges[edge_schema_id][idx]
            if len(self.edge_schema_id_to_edges[edge_schema_id]) >= abs(idx)
            else None
        )
        if edge is None and raise_if_none:
            raise ValueError()
        return edge

    def get_last_edge_schema_by_from_node_schema_id(
        self, node_schema_id: int
    ) -> Optional[EdgeSchema]:
        edge_schema_id = self.from_node_schema_id_to_last_edge_schema_id[node_schema_id]
        return (
            self.graph_schema.edge_schema_id_to_edge_schema[edge_schema_id]
            if edge_schema_id
            else None
        )

    def get_prev_node(
        self, edge_schema: Optional[EdgeSchema], direction: Direction
    ) -> Optional[Node]:
        if (
            edge_schema
            and self.get_edge_by_edge_schema_id(edge_schema.id, raise_if_none=False)
            is not None
        ):
            from_node, to_node = self.get_edge_by_edge_schema_id(edge_schema.id)
            return to_node if direction == Direction.FWD else from_node
        else:
            return None

    def compute_bwd_skip_edge_schemas(
        self, start_node: Node, curr_bwd_skip_edge_schemas: Set[EdgeSchema]
    ) -> Set[EdgeSchema]:
        from_node = start_node
        new_edge_schemas = set()
        while from_node.in_edge_schema is not None:
            if from_node.in_edge_schema in curr_bwd_skip_edge_schemas:
                break
            new_edge_schemas.add(from_node.in_edge_schema)
            new_from_node, to_node = self.get_edge_by_edge_schema_id(
                from_node.in_edge_schema.id
            )
            assert from_node == to_node
            from_node = new_from_node

        return new_edge_schemas | curr_bwd_skip_edge_schemas

    def compute_fwd_skip_edge_schemas(
        self, start_node: Node, start_edge_schemas: Set[EdgeSchema]
    ) -> Set[EdgeSchema]:
        fwd_jump_edge_schemas = set()
        edge_schemas = deque(start_edge_schemas)
        while edge_schemas:
            edge_schema = edge_schemas.popleft()
            if (
                self.get_edge_by_edge_schema_id(edge_schema.id, raise_if_none=False)
                is not None
            ):
                from_node, to_node = self.get_edge_by_edge_schema_id(edge_schema.id)
                if from_node.schema == start_node.schema:
                    from_node = start_node

                if edge_schema.can_skip(
                    from_node,
                    to_node,
                    self.is_prev_from_node_completed(
                        edge_schema, from_node == start_node
                    ),
                )[0]:
                    fwd_jump_edge_schemas.add(edge_schema)
                    next_edge_schema = self.get_last_edge_schema_by_from_node_schema_id(
                        to_node.schema.id
                    )
                    if next_edge_schema:
                        edge_schemas.append(next_edge_schema)

        return fwd_jump_edge_schemas

    def is_prev_from_node_completed(
        self, edge_schema: EdgeSchema, is_start_node: bool
    ) -> bool:
        idx = -1 if is_start_node else -2
        edge = self.get_edge_by_edge_schema_id(edge_schema.id, idx, raise_if_none=False)
        return edge[0].status == Node.Status.COMPLETED if edge else False

    def compute_next_edge_schema(
        self, start_edge_schema: EdgeSchema, start_input: Any, curr_node: Node
    ) -> Tuple[EdgeSchema, Any]:
        next_edge_schema = start_edge_schema
        edge_schema = start_edge_schema
        input = start_input
        while (
            self.get_edge_by_edge_schema_id(next_edge_schema.id, raise_if_none=False)
            is not None
        ):
            from_node, to_node = self.get_edge_by_edge_schema_id(next_edge_schema.id)
            if from_node.schema == curr_node.schema:
                from_node = curr_node

            can_skip, skip_type = next_edge_schema.can_skip(
                from_node,
                to_node,
                self.is_prev_from_node_completed(
                    next_edge_schema, from_node == curr_node
                ),
            )

            if can_skip:
                edge_schema = next_edge_schema

                next_next_edge_schema = (
                    self.get_last_edge_schema_by_from_node_schema_id(to_node.schema.id)
                )

                if next_next_edge_schema:
                    next_edge_schema = next_next_edge_schema
                else:
                    input = to_node.input
                    break
            elif skip_type == FwdSkipType.SKIP_IF_INPUT_UNCHANGED:
                if from_node.status != Node.Status.COMPLETED:
                    input = from_node.input
                else:
                    edge_schema = next_edge_schema
                    if from_node != curr_node:
                        input = edge_schema.new_input_fn(
                            from_node.state, from_node.input
                        )
                break
            else:
                if from_node != curr_node:
                    input = from_node.input
                break

        return edge_schema, input

    def add_edge(
        self,
        curr_node: Node,
        new_node: Node,
        edge_schema: EdgeSchema,
        direction: Direction = Direction.FWD,
    ) -> None:
        if direction == Direction.FWD:
            immediate_from_node = curr_node
            if edge_schema.from_node_schema != curr_node.schema:
                from_node = self.edge_schema_id_to_from_node[edge_schema.id]
                immediate_from_node = from_node
                while from_node.schema != curr_node.schema:
                    prev_edge_schema = from_node.in_edge_schema
                    from_node, to_node = self.get_edge_by_edge_schema_id(
                        prev_edge_schema.id  # type: ignore
                    )

                self.add_fwd_edge(curr_node, to_node, prev_edge_schema.id)  # type: ignore

            self.add_fwd_edge(immediate_from_node, new_node, edge_schema.id)
        elif direction == Direction.BWD:
            if new_node.in_edge_schema:
                from_node, _ = self.get_edge_by_edge_schema_id(
                    new_node.in_edge_schema.id
                )
                self.add_fwd_edge(from_node, new_node, new_node.in_edge_schema.id)

            self.edge_schema_id_to_from_node[edge_schema.id] = new_node<|MERGE_RESOLUTION|>--- conflicted
+++ resolved
@@ -1,7 +1,6 @@
 from __future__ import annotations
 
 from collections import defaultdict, deque
-<<<<<<< HEAD
 from typing import (
     Any,
     Callable,
@@ -14,9 +13,7 @@
     Type,
     overload,
 )
-=======
 from typing import Any, Dict, List, Literal, Optional, Set, Tuple, Type, overload
->>>>>>> 1caac2f1
 
 from pydantic import BaseModel, ConfigDict, Field, model_validator
 
@@ -42,11 +39,8 @@
     last_node_success_fn: Callable
     edge_schemas: List[EdgeSchema]
     node_schemas: List[NodeSchema]
-<<<<<<< HEAD
     final_fn_name: Optional[str] = None
-=======
     state_schema: Type[BaseModel]
->>>>>>> 1caac2f1
 
     @model_validator(mode="after")
     def init_computed_fields(self) -> GraphSchema:
