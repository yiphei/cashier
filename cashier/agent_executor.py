import json
from typing import Any, Callable, Dict, Optional, Set, Tuple, Union, cast

from colorama import Style

from cashier.audio import get_speech_from_text
from cashier.graph.edge_schema import EdgeSchema
from cashier.graph.graph_schema import Graph, GraphSchema
from cashier.graph.node_schema import Direction, Node, NodeSchema
from cashier.graph.request_graph import RequestGraph
from cashier.gui import MessageDisplay
from cashier.logger import logger
from cashier.model.model_completion import ModelOutput
from cashier.model.model_turn import AssistantTurn
from cashier.model.model_util import CustomJSONEncoder, FunctionCall, ModelProvider
from cashier.prompts.node_schema_selection import NodeSchemaSelectionPrompt
from cashier.prompts.off_topic import OffTopicPrompt
from cashier.tool.function_call_context import (
    FunctionCallContext,
    InexistentFunctionError,
)
from cashier.turn_container import TurnContainer


def should_change_node_schema(
    TM: TurnContainer,
    current_node_schema: NodeSchema,
    all_node_schemas: Set[NodeSchema],
    is_wait: bool,
) -> Optional[int]:
    if len(all_node_schemas) == 1:
        return None
    return NodeSchemaSelectionPrompt.run(
        "claude-3.5",
        current_node_schema=current_node_schema,
        tc=TM,
        all_node_schemas=all_node_schemas,
        is_wait=is_wait,
    )


class AgentExecutor:

    def __init__(
        self,
        graph_schema: GraphSchema,
        audio_output: bool,
        remove_prev_tool_calls: bool,
        request_graph_schema=None,
    ):
        self.request_graph_schema = request_graph_schema
        if request_graph_schema is not None:
            self.request_graph = RequestGraph(request_graph_schema)
            self.curr_graph_schema = None
        else:
            self.request_graph = None
            self.curr_graph_schema = graph_schema

        self.remove_prev_tool_calls = remove_prev_tool_calls
        self.audio_output = audio_output
        self.last_model_provider = None
        self.TC = TurnContainer()

        self.curr_node = None  # type: Node # type: ignore
        self.need_user_input = True
        self.next_edge_schemas: Set[EdgeSchema] = set()
        self.bwd_skip_edge_schemas: Set[EdgeSchema] = set()

        if self.request_graph_schema is None:
            self.graph = Graph(graph_schema=graph_schema)
            self.init_next_node(graph_schema.start_node_schema, None, None)
        else:
            self.graph = None
            self.TC.add_system_turn(request_graph_schema.system_prompt)
        self.force_tool_choice = None

    def init_node_core(
        self,
        node_schema: NodeSchema,
        edge_schema: Optional[EdgeSchema],
        input: Any,
        last_msg: Optional[str],
        prev_node: Optional[Node],
        direction: Direction,
        is_skip: bool = False,
    ) -> None:
        logger.debug(
            f"[NODE_SCHEMA] Initializing node with {Style.BRIGHT}node_schema_id: {node_schema.id}{Style.NORMAL}"
        )
        new_node = node_schema.create_node(
            input, last_msg, edge_schema, prev_node, direction  # type: ignore
        )

        self.TC.add_node_turn(
            new_node,
            remove_prev_tool_calls=self.remove_prev_tool_calls,
            is_skip=is_skip,
        )
        MessageDisplay.print_msg("system", new_node.prompt)

        if node_schema.first_turn and prev_node is None:
            assert isinstance(node_schema.first_turn, AssistantTurn)
            self.TC.add_assistant_direct_turn(node_schema.first_turn)
            MessageDisplay.print_msg("assistant", node_schema.first_turn.msg_content)

        if edge_schema:
            self.graph.add_edge(self.curr_node, new_node, edge_schema, direction)

        self.curr_node = new_node
        self.next_edge_schemas = set(
            self.graph.graph_schema.from_node_schema_id_to_edge_schema.get(
                new_node.schema.id, []
            )
        )
        self.bwd_skip_edge_schemas = self.graph.compute_bwd_skip_edge_schemas(
            self.curr_node, self.bwd_skip_edge_schemas
        )

    def init_next_node(
        self,
        node_schema: NodeSchema,
        edge_schema: Optional[EdgeSchema],
        input: Any = None,
    ) -> None:
        if self.curr_node:
            self.curr_node.mark_as_completed()

        if input is None and edge_schema:
            input = edge_schema.new_input_fn(self.curr_node.state, self.curr_node.input)

        if edge_schema:
            edge_schema, input = self.graph.compute_next_edge_schema(
                edge_schema, input, self.curr_node
            )
            node_schema = edge_schema.to_node_schema

        direction = Direction.FWD
        prev_node = self.graph.get_prev_node(edge_schema, direction)

        last_msg = self.TC.get_user_message(content_only=True)

        self.init_node_core(
            node_schema, edge_schema, input, last_msg, prev_node, direction, False
        )

    def init_skip_node(
        self,
        node_schema: NodeSchema,
        edge_schema: EdgeSchema,
    ) -> None:
        direction = Direction.FWD
        if edge_schema and edge_schema.from_node_schema == node_schema:
            direction = Direction.BWD

        if direction == Direction.BWD:
            self.bwd_skip_edge_schemas.clear()

        prev_node = self.graph.get_prev_node(edge_schema, direction)
        assert prev_node is not None
        input = prev_node.input

        last_msg = self.TC.get_asst_message(content_only=True)

        self.init_node_core(
            node_schema, edge_schema, input, last_msg, prev_node, direction, True
        )

    def handle_skip(
        self,
        fwd_skip_edge_schemas: Set[EdgeSchema],
        bwd_skip_edge_schemas: Set[EdgeSchema],
    ) -> Union[Tuple[EdgeSchema, NodeSchema], Tuple[None, None]]:
        all_node_schemas = {self.curr_node.schema}
        all_node_schemas.update(edge.to_node_schema for edge in fwd_skip_edge_schemas)
        all_node_schemas.update(edge.from_node_schema for edge in bwd_skip_edge_schemas)

        node_schema_id = should_change_node_schema(
            self.TC, self.curr_node.schema, all_node_schemas, False
        )

        if node_schema_id is not None:
            for edge_schema in fwd_skip_edge_schemas:
                if edge_schema.to_node_schema.id == node_schema_id:
                    return (
                        edge_schema,
                        self.graph.graph_schema.node_schema_id_to_node_schema[
                            node_schema_id
                        ],
                    )

            for edge_schema in bwd_skip_edge_schemas:
                if edge_schema.from_node_schema.id == node_schema_id:
                    return (
                        edge_schema,
                        self.graph.graph_schema.node_schema_id_to_node_schema[
                            node_schema_id
                        ],
                    )

        return None, None

    def handle_wait(
        self,
        fwd_skip_edge_schemas: Set[EdgeSchema],
        bwd_skip_edge_schemas: Set[EdgeSchema],
    ) -> Union[Tuple[EdgeSchema, NodeSchema], Tuple[None, None]]:
        remaining_edge_schemas = (
            set(self.curr_graph_schema.edge_schemas)
            - fwd_skip_edge_schemas
            - bwd_skip_edge_schemas
        )

        all_node_schemas = {self.curr_node.schema}
        all_node_schemas.update(edge.to_node_schema for edge in remaining_edge_schemas)

        node_schema_id = should_change_node_schema(
            self.TC, self.curr_node.schema, all_node_schemas, True
        )

        if node_schema_id is not None:
            for edge_schema in remaining_edge_schemas:
                if edge_schema.to_node_schema.id == node_schema_id:
                    return (
                        edge_schema,
                        self.graph.graph_schema.node_schema_id_to_node_schema[
                            node_schema_id
                        ],
                    )

        return None, None

    def handle_is_off_topic(
        self,
    ) -> Union[Tuple[EdgeSchema, NodeSchema, bool], Tuple[None, None, bool]]:
        fwd_skip_edge_schemas = self.graph.compute_fwd_skip_edge_schemas(
            self.curr_node, self.next_edge_schemas
        )
        bwd_skip_edge_schemas = self.bwd_skip_edge_schemas

        edge_schema, node_schema = self.handle_wait(
            fwd_skip_edge_schemas, bwd_skip_edge_schemas
        )
        if edge_schema:
            return edge_schema, node_schema, True  # type: ignore

        edge_schema, node_schema = self.handle_skip(
            fwd_skip_edge_schemas, bwd_skip_edge_schemas
        )
        return edge_schema, node_schema, False  # type: ignore

    def add_user_turn(
        self, msg: str, model_provider: Optional[ModelProvider] = None
    ) -> None:
        MessageDisplay.print_msg("user", msg)
        self.TC.add_user_turn(msg)
<<<<<<< HEAD
        if self.graph is not None:
            if not IsOffTopicAction.run(
                "claude-3.5", current_node_schema=self.curr_node.schema, tc=self.TC
            ):
                has_new_task = (
                    self.request_graph.add_tasks(msg) if self.request_graph else False
                )
                if has_new_task:
=======
        if not OffTopicPrompt.run(
            "claude-3.5", current_node_schema=self.curr_node.schema, tc=self.TC
        ):
            edge_schema, node_schema, is_wait = self.handle_is_off_topic()
            if edge_schema and node_schema:
                if is_wait:
>>>>>>> 3da3fc7e
                    fake_fn_call = FunctionCall.create(
                        api_id_model_provider=None,
                        api_id=None,
                        name="think",
                        args={
                            "thought": "At least part of the customer request/question is off-topic for the current conversation and will actually be addressed later. According to the policies, I must tell the customer that 1) their off-topic request/question will be addressed later and 2) we must finish the current business before we can get to it. I must refuse to engage with the off-topic request/question in any way."
                        },
                    )
                    self.TC.add_assistant_turn(
                        None,
                        model_provider
                        or self.last_model_provider
                        or ModelProvider.OPENAI,
                        self.curr_node.schema.tool_registry,
                        [fake_fn_call],
                        {fake_fn_call.id: None},
                    )
                else:
                    edge_schema, node_schema, is_wait = self.handle_is_off_topic()
                    if edge_schema and node_schema:
                        if is_wait:
                            fake_fn_call = FunctionCall.create(
                                api_id_model_provider=None,
                                api_id=None,
                                name="think",
                                args={
                                    "thought": "At least part of the customer request/question is off-topic for the current conversation and will actually be addressed later. According to the policies, I must tell the customer that 1) their off-topic request/question will be addressed later and 2) we must finish the current business before we can get to it. I must refuse to engage with the off-topic request/question in any way."
                                },
                            )
                            self.TC.add_assistant_turn(
                                None,
                                model_provider
                                or self.last_model_provider
                                or ModelProvider.OPENAI,
                                self.curr_node.schema.tool_registry,
                                [fake_fn_call],
                                {fake_fn_call.id: None},
                            )
                        else:
                            self.init_skip_node(
                                node_schema,
                                edge_schema,
                            )

                            fake_fn_call = FunctionCall.create(
                                api_id=None,
                                api_id_model_provider=None,
                                name="get_state",
                                args={},
                            )
                            self.TC.add_assistant_turn(
                                None,
                                model_provider
                                or self.last_model_provider
                                or ModelProvider.OPENAI,
                                self.curr_node.schema.tool_registry,
                                [fake_fn_call],
                                {fake_fn_call.id: self.curr_node.get_state()},
                            )
            self.curr_node.update_first_user_message()
        else:
            self.request_graph.get_graph_schemas(msg)
            if len(self.request_graph.graph_schema_sequence) > 0:
                self.curr_graph_schema = self.request_graph.graph_schema_sequence[0]
                self.graph = Graph(graph_schema=self.curr_graph_schema)
                self.init_next_node(
                    self.curr_graph_schema.start_node_schema, None, None
                )

    def execute_function_call(
        self, fn_call: FunctionCall, fn_callback: Optional[Callable] = None
    ) -> Tuple[Any, bool]:
        function_args = fn_call.args
        logger.debug(
            f"[FUNCTION_CALL] {Style.BRIGHT}name: {fn_call.name}, id: {fn_call.id}{Style.NORMAL} with args:\n{json.dumps(function_args, indent=4)}"
        )
        with FunctionCallContext() as fn_call_context:
            if fn_call.name not in self.curr_node.schema.tool_registry.tool_names:
                raise InexistentFunctionError(fn_call.name)

            if fn_call.name.startswith("get_state"):
                fn_output = getattr(self.curr_node, fn_call.name)(**function_args)
            elif fn_call.name.startswith("update_state"):
                fn_output = self.curr_node.update_state(**function_args)  # type: ignore
            elif fn_callback is not None:
                # TODO: this exists for benchmarking. remove this once done
                fn_output = fn_callback(**function_args)
                if fn_output and (
                    type(fn_output) != str or not fn_output.strip().startswith("Error:")
                ):
                    fn_output = json.loads(fn_output)
            else:
                fn = self.curr_node.schema.tool_registry.fn_name_to_fn[fn_call.name]
                fn_output = fn(**function_args)

        if fn_call_context.has_exception():
            logger.debug(
                f"[FUNCTION_EXCEPTION] {Style.BRIGHT}name: {fn_call.name}, id: {fn_call.id}{Style.NORMAL} with exception:\n{str(fn_call_context.exception)}"
            )
            return fn_call_context.exception, False
        else:
            logger.debug(
                f"[FUNCTION_RETURN] {Style.BRIGHT}name: {fn_call.name}, id: {fn_call.id}{Style.NORMAL} with output:\n{json.dumps(fn_output, cls=CustomJSONEncoder, indent=4)}"
            )
            return fn_output, True

    def add_assistant_turn(
        self, model_completion: ModelOutput, fn_callback: Optional[Callable] = None
    ) -> None:
        self.last_model_provider = model_completion.model_provider
        message = model_completion.get_or_stream_message()
        if message is not None:
            if self.audio_output:
                get_speech_from_text(message)
                MessageDisplay.display_assistant_message(
                    cast(str, model_completion.msg_content)
                )
            else:
                MessageDisplay.display_assistant_message(message)
            self.need_user_input = True

        if self.graph is not None:
            fn_id_to_output = {}
            new_edge_schema = None
            new_node_schema = None
            for function_call in model_completion.get_or_stream_fn_calls():
                fn_id_to_output[function_call.id], is_success = (
                    self.execute_function_call(function_call, fn_callback)
                )

                self.need_user_input = False

                if is_success and function_call.name.startswith("update_state"):
                    if self.curr_node.schema == self.curr_graph_schema.last_node_schema:
                        if self.curr_graph_schema.last_node_success_fn(
                            self.curr_node.state
                        ):
                            self.request_graph.current_graph_schema_idx += 1
                            self.curr_graph_schema = (
                                self.request_graph.graph_schema_sequence[
                                    self.request_graph.current_graph_schema_idx
                                ]
                            )
                            self.graph = Graph(graph_schema=self.curr_graph_schema)
                            new_node_schema = self.curr_graph_schema.start_node_schema
                    else:
                        for edge_schema in self.next_edge_schemas:
                            if edge_schema.check_state_condition(self.curr_node.state):
                                new_edge_schema = edge_schema
                                new_node_schema = edge_schema.to_node_schema
                                break

            self.TC.add_assistant_turn(
                model_completion.msg_content,
                model_completion.model_provider,
                self.curr_node.schema.tool_registry,
                model_completion.fn_calls,
                fn_id_to_output,
            )

            if new_node_schema:
                self.init_next_node(
                    new_node_schema,
                    new_edge_schema,
                )

        else:
            self.TC.add_assistant_turn(
                model_completion.msg_content, model_completion.model_provider
            )

    def get_model_completion_kwargs(self) -> Dict[str, Any]:
        force_tool_choice = self.force_tool_choice
        self.force_tool_choice = None
        return {
            "turn_container": self.TC,
            "tool_registry": (
                self.curr_node.schema.tool_registry if self.graph is not None else None
            ),
            "force_tool_choice": force_tool_choice,
        }<|MERGE_RESOLUTION|>--- conflicted
+++ resolved
@@ -253,23 +253,14 @@
     ) -> None:
         MessageDisplay.print_msg("user", msg)
         self.TC.add_user_turn(msg)
-<<<<<<< HEAD
         if self.graph is not None:
-            if not IsOffTopicAction.run(
+            if not OffTopicPrompt.run(
                 "claude-3.5", current_node_schema=self.curr_node.schema, tc=self.TC
             ):
                 has_new_task = (
                     self.request_graph.add_tasks(msg) if self.request_graph else False
                 )
                 if has_new_task:
-=======
-        if not OffTopicPrompt.run(
-            "claude-3.5", current_node_schema=self.curr_node.schema, tc=self.TC
-        ):
-            edge_schema, node_schema, is_wait = self.handle_is_off_topic()
-            if edge_schema and node_schema:
-                if is_wait:
->>>>>>> 3da3fc7e
                     fake_fn_call = FunctionCall.create(
                         api_id_model_provider=None,
                         api_id=None,
