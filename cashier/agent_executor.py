import json
from typing import Any, Callable, Dict, Optional, Set, Tuple, Union, cast

from colorama import Style

from cashier.audio import get_speech_from_text
from cashier.graph.edge_schema import EdgeSchema
from cashier.graph.graph_schema import Graph, GraphSchema
from cashier.graph.node_schema import Direction, Node, NodeSchema
from cashier.graph.request_graph import RequestGraph
from cashier.gui import MessageDisplay
from cashier.logger import logger
from cashier.model.model_completion import ModelOutput
from cashier.model.model_turn import AssistantTurn
from cashier.model.model_util import CustomJSONEncoder, FunctionCall, ModelProvider
from cashier.prompts.node_schema_selection import NodeSchemaSelectionPrompt
from cashier.prompts.off_topic import OffTopicPrompt
from cashier.tool.function_call_context import (
    FunctionCallContext,
    InexistentFunctionError,
)
from cashier.turn_container import TurnContainer


def should_change_node_schema(
    TM: TurnContainer,
    current_node_schema: NodeSchema,
    all_node_schemas: Set[NodeSchema],
    is_wait: bool,
) -> Optional[int]:
    if len(all_node_schemas) == 1:
        return None
    return NodeSchemaSelectionPrompt.run(
        "claude-3.5",
        current_node_schema=current_node_schema,
        tc=TM,
        all_node_schemas=all_node_schemas,
        is_wait=is_wait,
    )


class AgentExecutor:

    def __init__(
        self,
        graph_schema: GraphSchema,
        audio_output: bool,
        remove_prev_tool_calls: bool,
        request_graph_schema=None,
    ):
        self.request_graph_schema = request_graph_schema
        if request_graph_schema is not None:
            self.request_graph = RequestGraph(request_graph_schema)
            self.curr_graph_schema = None
        else:
            self.request_graph = None
            self.curr_graph_schema = graph_schema

        self.remove_prev_tool_calls = remove_prev_tool_calls
        self.audio_output = audio_output
        self.last_model_provider = None
        self.TC = TurnContainer()

        self.curr_node = None  # type: Node # type: ignore
        self.need_user_input = True
        self.next_edge_schemas: Set[EdgeSchema] = set()
        self.bwd_skip_edge_schemas: Set[EdgeSchema] = set()

        if self.request_graph_schema is None:
            self.graph = Graph(graph_schema=graph_schema)
            self.init_next_node(graph_schema.start_node_schema, None, None)
        else:
            self.graph = None
            self.TC.add_system_turn(request_graph_schema.system_prompt)
        self.force_tool_choice = None
        self.new_edge_schema = None

    def init_node_core(
        self,
        node_schema: NodeSchema,
        edge_schema: Optional[EdgeSchema],
        input: Any,
        last_msg: Optional[str],
        prev_node: Optional[Node],
        direction: Direction,
        is_skip: bool = False,
    ) -> None:
        logger.debug(
            f"[NODE_SCHEMA] Initializing node with {Style.BRIGHT}node_schema_id: {node_schema.id}{Style.NORMAL}"
        )
        new_node = node_schema.create_node(
            input, self.request_graph.tasks[self.request_graph.current_graph_schema_idx], last_msg, edge_schema, prev_node, direction  # type: ignore
        )

        self.TC.add_node_turn(
            new_node,
            remove_prev_tool_calls=self.remove_prev_tool_calls,
            is_skip=is_skip,
        )
        MessageDisplay.print_msg("system", new_node.prompt)

        if node_schema.first_turn and prev_node is None:
            assert isinstance(node_schema.first_turn, AssistantTurn)
            self.TC.add_assistant_direct_turn(node_schema.first_turn)
            MessageDisplay.print_msg("assistant", node_schema.first_turn.msg_content)

        if edge_schema:
            self.graph.add_edge(self.curr_node, new_node, edge_schema, direction)

        self.curr_node = new_node
        self.next_edge_schemas = set(
            self.graph.graph_schema.from_node_schema_id_to_edge_schema.get(
                new_node.schema.id, []
            )
        )
        self.bwd_skip_edge_schemas = self.graph.compute_bwd_skip_edge_schemas(
            self.curr_node, self.bwd_skip_edge_schemas
        )

    def init_next_node(
        self,
        node_schema: NodeSchema,
        edge_schema: Optional[EdgeSchema],
        input: Any = None,
    ) -> None:
        if self.curr_node:
            self.curr_node.mark_as_completed()

        if input is None and edge_schema:
            input = edge_schema.new_input_fn(self.curr_node.state, self.curr_node.input)

        if edge_schema:
            edge_schema, input = self.graph.compute_next_edge_schema(
                edge_schema, input, self.curr_node
            )
            node_schema = edge_schema.to_node_schema

        direction = Direction.FWD
        prev_node = self.graph.get_prev_node(edge_schema, direction)

        last_msg = self.TC.get_user_message(content_only=True)

        self.init_node_core(
            node_schema, edge_schema, input, last_msg, prev_node, direction, False
        )

    def init_skip_node(
        self,
        node_schema: NodeSchema,
        edge_schema: EdgeSchema,
    ) -> None:
        direction = Direction.FWD
        if edge_schema and edge_schema.from_node_schema == node_schema:
            direction = Direction.BWD

        if direction == Direction.BWD:
            self.bwd_skip_edge_schemas.clear()

        prev_node = self.graph.get_prev_node(edge_schema, direction)
        assert prev_node is not None
        input = prev_node.input

        last_msg = self.TC.get_asst_message(content_only=True)

        self.init_node_core(
            node_schema, edge_schema, input, last_msg, prev_node, direction, True
        )

    def handle_skip(
        self,
        fwd_skip_edge_schemas: Set[EdgeSchema],
        bwd_skip_edge_schemas: Set[EdgeSchema],
    ) -> Union[Tuple[EdgeSchema, NodeSchema], Tuple[None, None]]:
        all_node_schemas = {self.curr_node.schema}
        all_node_schemas.update(edge.to_node_schema for edge in fwd_skip_edge_schemas)
        all_node_schemas.update(edge.from_node_schema for edge in bwd_skip_edge_schemas)

        node_schema_id = should_change_node_schema(
            self.TC, self.curr_node.schema, all_node_schemas, False
        )

        if node_schema_id is not None:
            for edge_schema in fwd_skip_edge_schemas:
                if edge_schema.to_node_schema.id == node_schema_id:
                    return (
                        edge_schema,
                        self.graph.graph_schema.node_schema_id_to_node_schema[
                            node_schema_id
                        ],
                    )

            for edge_schema in bwd_skip_edge_schemas:
                if edge_schema.from_node_schema.id == node_schema_id:
                    return (
                        edge_schema,
                        self.graph.graph_schema.node_schema_id_to_node_schema[
                            node_schema_id
                        ],
                    )

        return None, None

    def handle_wait(
        self,
        fwd_skip_edge_schemas: Set[EdgeSchema],
        bwd_skip_edge_schemas: Set[EdgeSchema],
    ) -> Union[Tuple[EdgeSchema, NodeSchema], Tuple[None, None]]:
        remaining_edge_schemas = (
            set(self.curr_graph_schema.edge_schemas)
            - fwd_skip_edge_schemas
            - bwd_skip_edge_schemas
        )

        all_node_schemas = {self.curr_node.schema}
        all_node_schemas.update(edge.to_node_schema for edge in remaining_edge_schemas)

        node_schema_id = should_change_node_schema(
            self.TC, self.curr_node.schema, all_node_schemas, True
        )

        if node_schema_id is not None:
            for edge_schema in remaining_edge_schemas:
                if edge_schema.to_node_schema.id == node_schema_id:
                    return (
                        edge_schema,
                        self.graph.graph_schema.node_schema_id_to_node_schema[
                            node_schema_id
                        ],
                    )

        return None, None

    def handle_is_off_topic(
        self,
    ) -> Union[Tuple[EdgeSchema, NodeSchema, bool], Tuple[None, None, bool]]:
        fwd_skip_edge_schemas = self.graph.compute_fwd_skip_edge_schemas(
            self.curr_node, self.next_edge_schemas
        )
        bwd_skip_edge_schemas = self.bwd_skip_edge_schemas

        edge_schema, node_schema = self.handle_wait(
            fwd_skip_edge_schemas, bwd_skip_edge_schemas
        )
        if edge_schema:
            return edge_schema, node_schema, True  # type: ignore

        edge_schema, node_schema = self.handle_skip(
            fwd_skip_edge_schemas, bwd_skip_edge_schemas
        )
        return edge_schema, node_schema, False  # type: ignore

    def add_user_turn(
        self, msg: str, model_provider: Optional[ModelProvider] = None
    ) -> None:
        MessageDisplay.print_msg("user", msg)
        self.TC.add_user_turn(msg)
        if self.graph is not None:
            if not OffTopicPrompt.run(
                "claude-3.5", current_node_schema=self.curr_node.schema, tc=self.TC
            ):
                has_new_task = (
                    self.request_graph.add_tasks(msg, self.TC)
                    if self.request_graph
                    else False
                )
                if has_new_task:
                    fake_fn_call = FunctionCall.create(
                        api_id_model_provider=None,
                        api_id=None,
                        name="think",
                        args={
                            "thought": "At least part of the customer request/question is off-topic for the current conversation and will actually be addressed later. According to the policies, I must tell the customer that 1) their off-topic request/question will be addressed later and 2) we must finish the current business before we can get to it. I must refuse to engage with the off-topic request/question in any way."
                        },
                    )
                    self.TC.add_assistant_turn(
                        None,
                        model_provider
                        or self.last_model_provider
                        or ModelProvider.OPENAI,
                        self.curr_node.schema.tool_registry,
                        [fake_fn_call],
                        {fake_fn_call.id: None},
                    )
                else:
                    edge_schema, node_schema, is_wait = self.handle_is_off_topic()
                    if edge_schema and node_schema:
                        if is_wait:
                            fake_fn_call = FunctionCall.create(
                                api_id_model_provider=None,
                                api_id=None,
                                name="think",
                                args={
                                    "thought": "At least part of the customer request/question is off-topic for the current conversation and will actually be addressed later. According to the policies, I must tell the customer that 1) their off-topic request/question will be addressed later and 2) we must finish the current business before we can get to it. I must refuse to engage with the off-topic request/question in any way."
                                },
                            )
                            self.TC.add_assistant_turn(
                                None,
                                model_provider
                                or self.last_model_provider
                                or ModelProvider.OPENAI,
                                self.curr_node.schema.tool_registry,
                                [fake_fn_call],
                                {fake_fn_call.id: None},
                            )
                        else:
                            self.init_skip_node(
                                node_schema,
                                edge_schema,
                            )

                            fake_fn_call = FunctionCall.create(
                                api_id=None,
                                api_id_model_provider=None,
                                name="get_state",
                                args={},
                            )
                            self.TC.add_assistant_turn(
                                None,
                                model_provider
                                or self.last_model_provider
                                or ModelProvider.OPENAI,
                                self.curr_node.schema.tool_registry,
                                [fake_fn_call],
                                {fake_fn_call.id: self.curr_node.get_state()},
                            )
            self.curr_node.update_first_user_message()
        else:
            self.request_graph.get_graph_schemas(msg)
            if len(self.request_graph.graph_schema_sequence) > 0:
                self.curr_graph_schema = self.request_graph.graph_schema_sequence[0]
                self.graph = Graph(graph_schema=self.curr_graph_schema)
                self.init_next_node(
                    self.curr_graph_schema.start_node_schema, None, None
                )

    def execute_function_call(
        self, fn_call: FunctionCall, fn_callback: Optional[Callable] = None
    ) -> Tuple[Any, bool]:
        function_args = fn_call.args
        logger.debug(
            f"[FUNCTION_CALL] {Style.BRIGHT}name: {fn_call.name}, id: {fn_call.id}{Style.NORMAL} with args:\n{json.dumps(function_args, indent=4)}"
        )
        with FunctionCallContext() as fn_call_context:
            if fn_call.name not in self.curr_node.schema.tool_registry.tool_names:
                raise InexistentFunctionError(fn_call.name)

            if fn_call.name.startswith("get_state"):
                fn_output = getattr(self.curr_node, fn_call.name)(**function_args)
            elif fn_call.name.startswith("update_state"):
                fn_output = self.curr_node.update_state(**function_args)  # type: ignore
            elif fn_callback is not None:
                # TODO: this exists for benchmarking. remove this once done
                fn_output = fn_callback(**function_args)
                if fn_output and (
                    type(fn_output) != str or not fn_output.strip().startswith("Error:")
                ):
                    fn_output = json.loads(fn_output)
            else:
                fn = self.curr_node.schema.tool_registry.fn_name_to_fn[fn_call.name]
                fn_output = fn(**function_args)

        if fn_call_context.has_exception():
            logger.debug(
                f"[FUNCTION_EXCEPTION] {Style.BRIGHT}name: {fn_call.name}, id: {fn_call.id}{Style.NORMAL} with exception:\n{str(fn_call_context.exception)}"
            )
            return fn_call_context.exception, False
        else:
            logger.debug(
                f"[FUNCTION_RETURN] {Style.BRIGHT}name: {fn_call.name}, id: {fn_call.id}{Style.NORMAL} with output:\n{json.dumps(fn_output, cls=CustomJSONEncoder, indent=4)}"
            )
            return fn_output, True

    def add_assistant_turn(
        self, model_completion: ModelOutput, fn_callback: Optional[Callable] = None
    ) -> None:
        if (
            self.new_edge_schema is not None
            and self.curr_node.schema.run_assistant_turn_before_transition
        ):
            self.curr_node.has_run_assistant_turn_before_transition = True

        self.last_model_provider = model_completion.model_provider
        message = model_completion.get_or_stream_message()
        if message is not None:
            if self.audio_output:
                get_speech_from_text(message)
                MessageDisplay.display_assistant_message(
                    cast(str, model_completion.msg_content)
                )
            else:
                MessageDisplay.display_assistant_message(message)
            self.need_user_input = True

<<<<<<< HEAD
        if self.graph is not None:
            fn_id_to_output = {}
            new_edge_schema = None
            new_node_schema = None
            fn_calls = []
=======
        fn_id_to_output = {}
        if self.new_edge_schema is None:
>>>>>>> 1caac2f1
            for function_call in model_completion.get_or_stream_fn_calls():
                fn_id_to_output[function_call.id], is_success = (
                    self.execute_function_call(function_call, fn_callback)
                )
<<<<<<< HEAD
                fn_calls.append(function_call)
                if (
                    self.curr_graph_schema.final_fn_name
                    and function_call.name == self.curr_graph_schema.final_fn_name
                    and is_success
                    and (
                        type(fn_id_to_output[function_call.id]) != str
                        or not fn_id_to_output[function_call.id]
                        .strip()
                        .startswith("Error:")
                    )
                ):
                    fake_fn_call = FunctionCall.create(
                        api_id_model_provider=None,
                        api_id=None,
                        name="think",
                        args={
                            "thought": f"I just completed the current task. The next task is: {self.request_graph.tasks[self.request_graph.current_graph_schema_idx + 1]}. I must tell the customer that I will soon address the next task. I don't currently have the tools to excute the task but once the customer acknowledges that it is ok to continue to the nest task, then I will receive the tools."
                        },
                    )
                    fn_id_to_output[fake_fn_call.id] = None
                    fn_calls.append(fake_fn_call)
                self.need_user_input = False

                if is_success and function_call.name.startswith("update_state"):
                    if self.curr_node.schema == self.curr_graph_schema.last_node_schema:
                        if self.curr_graph_schema.last_node_success_fn(
                            self.curr_node.state
                        ):
                            self.request_graph.current_graph_schema_idx += 1
                            if self.request_graph.current_graph_schema_idx < len(
                                self.request_graph.graph_schema_sequence
                            ):
                                self.curr_graph_schema = (
                                    self.request_graph.graph_schema_sequence[
                                        self.request_graph.current_graph_schema_idx
                                    ]
                                )
                                self.graph = Graph(graph_schema=self.curr_graph_schema)
                                new_node_schema = (
                                    self.curr_graph_schema.start_node_schema
                                )
                    else:
                        for edge_schema in self.next_edge_schemas:
                            if edge_schema.check_state_condition(self.curr_node.state):
                                new_edge_schema = edge_schema
                                new_node_schema = edge_schema.to_node_schema
                                break

            self.TC.add_assistant_turn(
                model_completion.msg_content,
                model_completion.model_provider,
                self.curr_node.schema.tool_registry,
                fn_calls,
                fn_id_to_output,
            )

            if new_node_schema:
                self.init_next_node(
                    new_node_schema,
                    new_edge_schema,
                )

        else:
            self.TC.add_assistant_turn(
                model_completion.msg_content, model_completion.model_provider
=======

                self.need_user_input = False

                for edge_schema in self.next_edge_schemas:
                    if edge_schema.check_transition_config(
                        self.curr_node.state, function_call, is_success
                    ):
                        self.new_edge_schema = edge_schema
                        break

        self.TC.add_assistant_turn(
            model_completion.msg_content,
            model_completion.model_provider,
            self.curr_node.schema.tool_registry,
            model_completion.fn_calls,
            fn_id_to_output,
        )

        if self.new_edge_schema and (
            not self.curr_node.schema.run_assistant_turn_before_transition
            or self.curr_node.has_run_assistant_turn_before_transition
        ):
            new_node_schema = self.new_edge_schema.to_node_schema
            self.init_next_node(
                new_node_schema,
                self.new_edge_schema,
>>>>>>> 1caac2f1
            )
            self.new_edge_schema = None

    def get_model_completion_kwargs(self) -> Dict[str, Any]:
        force_tool_choice = self.force_tool_choice
        self.force_tool_choice = None
        return {
            "turn_container": self.TC,
            "tool_registry": (
                self.curr_node.schema.tool_registry if self.graph is not None else None
            ),
            "force_tool_choice": force_tool_choice,
        }<|MERGE_RESOLUTION|>--- conflicted
+++ resolved
@@ -74,6 +74,7 @@
             self.TC.add_system_turn(request_graph_schema.system_prompt)
         self.force_tool_choice = None
         self.new_edge_schema = None
+        self.new_node_schema = None
 
     def init_node_core(
         self,
@@ -391,44 +392,39 @@
                 MessageDisplay.display_assistant_message(message)
             self.need_user_input = True
 
-<<<<<<< HEAD
         if self.graph is not None:
             fn_id_to_output = {}
             new_edge_schema = None
             new_node_schema = None
             fn_calls = []
-=======
-        fn_id_to_output = {}
-        if self.new_edge_schema is None:
->>>>>>> 1caac2f1
-            for function_call in model_completion.get_or_stream_fn_calls():
-                fn_id_to_output[function_call.id], is_success = (
-                    self.execute_function_call(function_call, fn_callback)
-                )
-<<<<<<< HEAD
-                fn_calls.append(function_call)
-                if (
-                    self.curr_graph_schema.final_fn_name
-                    and function_call.name == self.curr_graph_schema.final_fn_name
-                    and is_success
-                    and (
-                        type(fn_id_to_output[function_call.id]) != str
-                        or not fn_id_to_output[function_call.id]
-                        .strip()
-                        .startswith("Error:")
-                    )
-                ):
-                    fake_fn_call = FunctionCall.create(
-                        api_id_model_provider=None,
-                        api_id=None,
-                        name="think",
-                        args={
-                            "thought": f"I just completed the current task. The next task is: {self.request_graph.tasks[self.request_graph.current_graph_schema_idx + 1]}. I must tell the customer that I will soon address the next task. I don't currently have the tools to excute the task but once the customer acknowledges that it is ok to continue to the nest task, then I will receive the tools."
-                        },
-                    )
-                    fn_id_to_output[fake_fn_call.id] = None
-                    fn_calls.append(fake_fn_call)
-                self.need_user_input = False
+            if self.new_edge_schema is None:
+                for function_call in model_completion.get_or_stream_fn_calls():
+                    fn_id_to_output[function_call.id], is_success = (
+                        self.execute_function_call(function_call, fn_callback)
+                    )
+                    fn_calls.append(function_call)
+                    if (
+                        self.curr_graph_schema.final_fn_name
+                        and function_call.name == self.curr_graph_schema.final_fn_name
+                        and is_success
+                        and (
+                            type(fn_id_to_output[function_call.id]) != str
+                            or not fn_id_to_output[function_call.id]
+                            .strip()
+                            .startswith("Error:")
+                        )
+                    ):
+                        fake_fn_call = FunctionCall.create(
+                            api_id_model_provider=None,
+                            api_id=None,
+                            name="think",
+                            args={
+                                "thought": f"I just completed the current task. The next task is: {self.request_graph.tasks[self.request_graph.current_graph_schema_idx + 1]}. I must tell the customer that I will soon address the next task. I don't currently have the tools to excute the task but once the customer acknowledges that it is ok to continue to the nest task, then I will receive the tools."
+                            },
+                        )
+                        fn_id_to_output[fake_fn_call.id] = None
+                        fn_calls.append(fake_fn_call)
+                    self.need_user_input = False
 
                 if is_success and function_call.name.startswith("update_state"):
                     if self.curr_node.schema == self.curr_graph_schema.last_node_schema:
@@ -451,8 +447,8 @@
                     else:
                         for edge_schema in self.next_edge_schemas:
                             if edge_schema.check_state_condition(self.curr_node.state):
-                                new_edge_schema = edge_schema
-                                new_node_schema = edge_schema.to_node_schema
+                                self.new_edge_schema = edge_schema
+                                self.new_node_schema = edge_schema.to_node_schema
                                 break
 
             self.TC.add_assistant_turn(
@@ -463,43 +459,21 @@
                 fn_id_to_output,
             )
 
-            if new_node_schema:
+            if self.new_edge_schema and (
+                not self.curr_node.schema.run_assistant_turn_before_transition
+                or self.curr_node.has_run_assistant_turn_before_transition
+            ):
                 self.init_next_node(
-                    new_node_schema,
+                    self.new_node_schema,
+                    self.new_edge_schema,
                     new_edge_schema,
                 )
+                self.new_edge_schema = None
+                self.new_node_schema = None
 
         else:
             self.TC.add_assistant_turn(
                 model_completion.msg_content, model_completion.model_provider
-=======
-
-                self.need_user_input = False
-
-                for edge_schema in self.next_edge_schemas:
-                    if edge_schema.check_transition_config(
-                        self.curr_node.state, function_call, is_success
-                    ):
-                        self.new_edge_schema = edge_schema
-                        break
-
-        self.TC.add_assistant_turn(
-            model_completion.msg_content,
-            model_completion.model_provider,
-            self.curr_node.schema.tool_registry,
-            model_completion.fn_calls,
-            fn_id_to_output,
-        )
-
-        if self.new_edge_schema and (
-            not self.curr_node.schema.run_assistant_turn_before_transition
-            or self.curr_node.has_run_assistant_turn_before_transition
-        ):
-            new_node_schema = self.new_edge_schema.to_node_schema
-            self.init_next_node(
-                new_node_schema,
-                self.new_edge_schema,
->>>>>>> 1caac2f1
             )
             self.new_edge_schema = None
 
